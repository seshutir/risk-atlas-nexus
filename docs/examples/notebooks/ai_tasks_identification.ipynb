{
 "cells": [
  {
   "cell_type": "markdown",
   "metadata": {},
   "source": [
    "#### This notebook illustrates how to identify AI tasks based on specific use cases."
   ]
  },
  {
   "cell_type": "markdown",
   "metadata": {},
   "source": [
    "##### Import libraries"
   ]
  },
  {
   "cell_type": "code",
   "execution_count": null,
   "metadata": {},
   "outputs": [],
   "source": [
    "from risk_atlas_nexus.blocks.inference import (\n",
    "    RITSInferenceEngine,\n",
    "    WMLInferenceEngine,\n",
    "    OllamaInferenceEngine,\n",
    "    VLLMInferenceEngine,\n",
    ")\n",
    "from risk_atlas_nexus.blocks.inference.params import (\n",
    "    InferenceEngineCredentials,\n",
    "    RITSInferenceEngineParams,\n",
    "    WMLInferenceEngineParams,\n",
    "    OllamaInferenceEngineParams,\n",
    "    VLLMInferenceEngineParams,\n",
    ")\n",
    "from risk_atlas_nexus.library import RiskAtlasNexus"
   ]
  },
  {
   "cell_type": "markdown",
   "metadata": {},
   "source": [
    "##### Risk Atlas Nexus uses Large Language Models (LLMs) to infer risks dimensions. Therefore requires access to LLMs to inference or call the model. \n",
    "\n",
    "**Available Inference Engines**: WML, Ollama, vLLM, RITS. Please follow the [Inference APIs](https://github.com/IBM/risk-atlas-nexus?tab=readme-ov-file#install-for-inference-apis) guide before going ahead.\n",
    "\n",
    "*Note:* RITS is intended solely for internal IBM use and requires TUNNELALL VPN for access."
   ]
  },
  {
   "cell_type": "code",
   "execution_count": null,
   "metadata": {},
   "outputs": [],
   "source": [
    "inference_engine = WMLInferenceEngine(\n",
    "    model_name_or_path=\"ibm/granite-20b-code-instruct\",\n",
    "    credentials={\n",
    "        \"api_key\": \"WML_API_KEY\",\n",
    "        \"api_url\": \"WML_API_URL\",\n",
    "        \"project_id\": \"WML_PROJECT_ID\",\n",
    "    },\n",
    "    parameters=WMLInferenceEngineParams(\n",
    "        max_new_tokens=1000, decoding_method=\"greedy\", repetition_penalty=1\n",
    "    ),\n",
    "    postprocessors=[\"list_of_str\"],\n",
    ")\n",
    "\n",
    "# inference_engine = OllamaInferenceEngine(\n",
    "#     model_name_or_path=\"hf.co/ibm-granite/granite-20b-code-instruct-8k-GGUF\",\n",
    "#     credentials=InferenceEngineCredentials(api_url=\"OLLAMA_API_URL\"),\n",
    "#     parameters=OllamaInferenceEngineParams(\n",
    "#         num_predict=1000, num_ctx=8192, temperature=0.7, repeat_penalty=1\n",
    "#     ),\n",
    "#     postprocessors=[\"list_of_str\"],\n",
    "# )\n",
    "\n",
    "# inference_engine = VLLMInferenceEngine(\n",
    "#     model_name_or_path=\"ibm-granite/granite-3.1-8b-instruct\",\n",
    "#     credentials=InferenceEngineCredentials(\n",
    "#         api_url=\"VLLM_API_URL\", api_key=\"VLLM_API_KEY\"\n",
    "#     ),\n",
    "#     parameters=VLLMInferenceEngineParams(max_tokens=1000, temperature=0.7),\n",
    "#     postprocessors=[\"list_of_str\"],\n",
    "# )\n",
    "\n",
    "# inference_engine = RITSInferenceEngine(\n",
    "#     model_name_or_path=\"ibm/granite-20b-code-instruct\",\n",
    "#     credentials={\n",
    "#         \"api_key\": \"RITS_API_KEY\",\n",
    "#         \"api_url\": \"RITS_API_URL\",\n",
    "#     },\n",
    "#     parameters=RITSInferenceEngineParams(max_tokens=1000, temperature=0.7),\n",
    "#     postprocessors=[\"list_of_str\"],\n",
    "# )"
   ]
  },
  {
   "cell_type": "markdown",
   "metadata": {},
   "source": [
    "##### Create an instance of RiskAtlasNexus\n",
    "\n",
    "*Note: (Optional)* You can specify your own directory in `RiskAtlasNexus(base_dir=<PATH>)` to utilize custom AI ontologies. If left blank, the system will use the provided AI ontologies."
   ]
  },
  {
   "cell_type": "code",
   "execution_count": null,
   "metadata": {},
   "outputs": [],
   "source": [
    "risk_atlas_nexus = RiskAtlasNexus()"
   ]
  },
  {
   "cell_type": "markdown",
   "metadata": {},
   "source": [
    "##### AI Tasks Identification API\n",
    "\n",
    "RiskAtlasNexus.identify_ai_tasks_from_usecases()\n",
    "\n",
    "Params:\n",
    "* usecases (List[str]): A List of strings describing AI usecases\n",
    "* inference_engine (InferenceEngine): An LLM inference engine to identify AI tasks from usecases."
   ]
  },
  {
   "cell_type": "code",
   "execution_count": null,
   "metadata": {},
   "outputs": [],
   "source": [
    "usecase = \"Generate personalized, relevant responses, recommendations, and summaries of claims for customers to support agents to enhance their interactions with customers.\"\n",
    "\n",
    "risks = risk_atlas_nexus.identify_ai_tasks_from_usecases(\n",
    "    usecases=[usecase],\n",
    "    inference_engine=inference_engine,\n",
    ")\n",
    "\n",
    "risks"
   ]
  }
 ],
 "metadata": {
  "kernelspec": {
<<<<<<< HEAD
   "display_name": "nexus",
=======
   "display_name": "vrisk-atlas-nexus",
>>>>>>> 8f752e50
   "language": "python",
   "name": "python3"
  },
  "language_info": {
   "codemirror_mode": {
    "name": "ipython",
    "version": 3
   },
   "file_extension": ".py",
   "mimetype": "text/x-python",
   "name": "python",
   "nbconvert_exporter": "python",
   "pygments_lexer": "ipython3",
   "version": "3.11.11"
  }
 },
 "nbformat": 4,
 "nbformat_minor": 2
}<|MERGE_RESOLUTION|>--- conflicted
+++ resolved
@@ -1,171 +1,167 @@
 {
- "cells": [
-  {
-   "cell_type": "markdown",
-   "metadata": {},
-   "source": [
-    "#### This notebook illustrates how to identify AI tasks based on specific use cases."
-   ]
-  },
-  {
-   "cell_type": "markdown",
-   "metadata": {},
-   "source": [
-    "##### Import libraries"
-   ]
-  },
-  {
-   "cell_type": "code",
-   "execution_count": null,
-   "metadata": {},
-   "outputs": [],
-   "source": [
-    "from risk_atlas_nexus.blocks.inference import (\n",
-    "    RITSInferenceEngine,\n",
-    "    WMLInferenceEngine,\n",
-    "    OllamaInferenceEngine,\n",
-    "    VLLMInferenceEngine,\n",
-    ")\n",
-    "from risk_atlas_nexus.blocks.inference.params import (\n",
-    "    InferenceEngineCredentials,\n",
-    "    RITSInferenceEngineParams,\n",
-    "    WMLInferenceEngineParams,\n",
-    "    OllamaInferenceEngineParams,\n",
-    "    VLLMInferenceEngineParams,\n",
-    ")\n",
-    "from risk_atlas_nexus.library import RiskAtlasNexus"
-   ]
-  },
-  {
-   "cell_type": "markdown",
-   "metadata": {},
-   "source": [
-    "##### Risk Atlas Nexus uses Large Language Models (LLMs) to infer risks dimensions. Therefore requires access to LLMs to inference or call the model. \n",
-    "\n",
-    "**Available Inference Engines**: WML, Ollama, vLLM, RITS. Please follow the [Inference APIs](https://github.com/IBM/risk-atlas-nexus?tab=readme-ov-file#install-for-inference-apis) guide before going ahead.\n",
-    "\n",
-    "*Note:* RITS is intended solely for internal IBM use and requires TUNNELALL VPN for access."
-   ]
-  },
-  {
-   "cell_type": "code",
-   "execution_count": null,
-   "metadata": {},
-   "outputs": [],
-   "source": [
-    "inference_engine = WMLInferenceEngine(\n",
-    "    model_name_or_path=\"ibm/granite-20b-code-instruct\",\n",
-    "    credentials={\n",
-    "        \"api_key\": \"WML_API_KEY\",\n",
-    "        \"api_url\": \"WML_API_URL\",\n",
-    "        \"project_id\": \"WML_PROJECT_ID\",\n",
-    "    },\n",
-    "    parameters=WMLInferenceEngineParams(\n",
-    "        max_new_tokens=1000, decoding_method=\"greedy\", repetition_penalty=1\n",
-    "    ),\n",
-    "    postprocessors=[\"list_of_str\"],\n",
-    ")\n",
-    "\n",
-    "# inference_engine = OllamaInferenceEngine(\n",
-    "#     model_name_or_path=\"hf.co/ibm-granite/granite-20b-code-instruct-8k-GGUF\",\n",
-    "#     credentials=InferenceEngineCredentials(api_url=\"OLLAMA_API_URL\"),\n",
-    "#     parameters=OllamaInferenceEngineParams(\n",
-    "#         num_predict=1000, num_ctx=8192, temperature=0.7, repeat_penalty=1\n",
-    "#     ),\n",
-    "#     postprocessors=[\"list_of_str\"],\n",
-    "# )\n",
-    "\n",
-    "# inference_engine = VLLMInferenceEngine(\n",
-    "#     model_name_or_path=\"ibm-granite/granite-3.1-8b-instruct\",\n",
-    "#     credentials=InferenceEngineCredentials(\n",
-    "#         api_url=\"VLLM_API_URL\", api_key=\"VLLM_API_KEY\"\n",
-    "#     ),\n",
-    "#     parameters=VLLMInferenceEngineParams(max_tokens=1000, temperature=0.7),\n",
-    "#     postprocessors=[\"list_of_str\"],\n",
-    "# )\n",
-    "\n",
-    "# inference_engine = RITSInferenceEngine(\n",
-    "#     model_name_or_path=\"ibm/granite-20b-code-instruct\",\n",
-    "#     credentials={\n",
-    "#         \"api_key\": \"RITS_API_KEY\",\n",
-    "#         \"api_url\": \"RITS_API_URL\",\n",
-    "#     },\n",
-    "#     parameters=RITSInferenceEngineParams(max_tokens=1000, temperature=0.7),\n",
-    "#     postprocessors=[\"list_of_str\"],\n",
-    "# )"
-   ]
-  },
-  {
-   "cell_type": "markdown",
-   "metadata": {},
-   "source": [
-    "##### Create an instance of RiskAtlasNexus\n",
-    "\n",
-    "*Note: (Optional)* You can specify your own directory in `RiskAtlasNexus(base_dir=<PATH>)` to utilize custom AI ontologies. If left blank, the system will use the provided AI ontologies."
-   ]
-  },
-  {
-   "cell_type": "code",
-   "execution_count": null,
-   "metadata": {},
-   "outputs": [],
-   "source": [
-    "risk_atlas_nexus = RiskAtlasNexus()"
-   ]
-  },
-  {
-   "cell_type": "markdown",
-   "metadata": {},
-   "source": [
-    "##### AI Tasks Identification API\n",
-    "\n",
-    "RiskAtlasNexus.identify_ai_tasks_from_usecases()\n",
-    "\n",
-    "Params:\n",
-    "* usecases (List[str]): A List of strings describing AI usecases\n",
-    "* inference_engine (InferenceEngine): An LLM inference engine to identify AI tasks from usecases."
-   ]
-  },
-  {
-   "cell_type": "code",
-   "execution_count": null,
-   "metadata": {},
-   "outputs": [],
-   "source": [
-    "usecase = \"Generate personalized, relevant responses, recommendations, and summaries of claims for customers to support agents to enhance their interactions with customers.\"\n",
-    "\n",
-    "risks = risk_atlas_nexus.identify_ai_tasks_from_usecases(\n",
-    "    usecases=[usecase],\n",
-    "    inference_engine=inference_engine,\n",
-    ")\n",
-    "\n",
-    "risks"
-   ]
-  }
- ],
- "metadata": {
-  "kernelspec": {
-<<<<<<< HEAD
-   "display_name": "nexus",
-=======
-   "display_name": "vrisk-atlas-nexus",
->>>>>>> 8f752e50
-   "language": "python",
-   "name": "python3"
-  },
-  "language_info": {
-   "codemirror_mode": {
-    "name": "ipython",
-    "version": 3
+   "cells": [
+      {
+         "cell_type": "markdown",
+         "metadata": {},
+         "source": [
+            "#### This notebook illustrates how to identify AI tasks based on specific use cases."
+         ]
+      },
+      {
+         "cell_type": "markdown",
+         "metadata": {},
+         "source": [
+            "##### Import libraries"
+         ]
+      },
+      {
+         "cell_type": "code",
+         "execution_count": null,
+         "metadata": {},
+         "outputs": [],
+         "source": [
+            "from risk_atlas_nexus.blocks.inference import (\n",
+            "    RITSInferenceEngine,\n",
+            "    WMLInferenceEngine,\n",
+            "    OllamaInferenceEngine,\n",
+            "    VLLMInferenceEngine,\n",
+            ")\n",
+            "from risk_atlas_nexus.blocks.inference.params import (\n",
+            "    InferenceEngineCredentials,\n",
+            "    RITSInferenceEngineParams,\n",
+            "    WMLInferenceEngineParams,\n",
+            "    OllamaInferenceEngineParams,\n",
+            "    VLLMInferenceEngineParams,\n",
+            ")\n",
+            "from risk_atlas_nexus.library import RiskAtlasNexus"
+         ]
+      },
+      {
+         "cell_type": "markdown",
+         "metadata": {},
+         "source": [
+            "##### Risk Atlas Nexus uses Large Language Models (LLMs) to infer risks dimensions. Therefore requires access to LLMs to inference or call the model. \n",
+            "\n",
+            "**Available Inference Engines**: WML, Ollama, vLLM, RITS. Please follow the [Inference APIs](https://github.com/IBM/risk-atlas-nexus?tab=readme-ov-file#install-for-inference-apis) guide before going ahead.\n",
+            "\n",
+            "*Note:* RITS is intended solely for internal IBM use and requires TUNNELALL VPN for access."
+         ]
+      },
+      {
+         "cell_type": "code",
+         "execution_count": null,
+         "metadata": {},
+         "outputs": [],
+         "source": [
+            "inference_engine = WMLInferenceEngine(\n",
+            "    model_name_or_path=\"ibm/granite-20b-code-instruct\",\n",
+            "    credentials={\n",
+            "        \"api_key\": \"WML_API_KEY\",\n",
+            "        \"api_url\": \"WML_API_URL\",\n",
+            "        \"project_id\": \"WML_PROJECT_ID\",\n",
+            "    },\n",
+            "    parameters=WMLInferenceEngineParams(\n",
+            "        max_new_tokens=1000, decoding_method=\"greedy\", repetition_penalty=1\n",
+            "    ),\n",
+            "    postprocessors=[\"list_of_str\"],\n",
+            ")\n",
+            "\n",
+            "# inference_engine = OllamaInferenceEngine(\n",
+            "#     model_name_or_path=\"hf.co/ibm-granite/granite-20b-code-instruct-8k-GGUF\",\n",
+            "#     credentials=InferenceEngineCredentials(api_url=\"OLLAMA_API_URL\"),\n",
+            "#     parameters=OllamaInferenceEngineParams(\n",
+            "#         num_predict=1000, num_ctx=8192, temperature=0.7, repeat_penalty=1\n",
+            "#     ),\n",
+            "#     postprocessors=[\"list_of_str\"],\n",
+            "# )\n",
+            "\n",
+            "# inference_engine = VLLMInferenceEngine(\n",
+            "#     model_name_or_path=\"ibm-granite/granite-3.1-8b-instruct\",\n",
+            "#     credentials=InferenceEngineCredentials(\n",
+            "#         api_url=\"VLLM_API_URL\", api_key=\"VLLM_API_KEY\"\n",
+            "#     ),\n",
+            "#     parameters=VLLMInferenceEngineParams(max_tokens=1000, temperature=0.7),\n",
+            "#     postprocessors=[\"list_of_str\"],\n",
+            "# )\n",
+            "\n",
+            "# inference_engine = RITSInferenceEngine(\n",
+            "#     model_name_or_path=\"ibm/granite-20b-code-instruct\",\n",
+            "#     credentials={\n",
+            "#         \"api_key\": \"RITS_API_KEY\",\n",
+            "#         \"api_url\": \"RITS_API_URL\",\n",
+            "#     },\n",
+            "#     parameters=RITSInferenceEngineParams(max_tokens=1000, temperature=0.7),\n",
+            "#     postprocessors=[\"list_of_str\"],\n",
+            "# )"
+         ]
+      },
+      {
+         "cell_type": "markdown",
+         "metadata": {},
+         "source": [
+            "##### Create an instance of RiskAtlasNexus\n",
+            "\n",
+            "*Note: (Optional)* You can specify your own directory in `RiskAtlasNexus(base_dir=<PATH>)` to utilize custom AI ontologies. If left blank, the system will use the provided AI ontologies."
+         ]
+      },
+      {
+         "cell_type": "code",
+         "execution_count": null,
+         "metadata": {},
+         "outputs": [],
+         "source": [
+            "risk_atlas_nexus = RiskAtlasNexus()"
+         ]
+      },
+      {
+         "cell_type": "markdown",
+         "metadata": {},
+         "source": [
+            "##### AI Tasks Identification API\n",
+            "\n",
+            "RiskAtlasNexus.identify_ai_tasks_from_usecases()\n",
+            "\n",
+            "Params:\n",
+            "* usecases (List[str]): A List of strings describing AI usecases\n",
+            "* inference_engine (InferenceEngine): An LLM inference engine to identify AI tasks from usecases."
+         ]
+      },
+      {
+         "cell_type": "code",
+         "execution_count": null,
+         "metadata": {},
+         "outputs": [],
+         "source": [
+            "usecase = \"Generate personalized, relevant responses, recommendations, and summaries of claims for customers to support agents to enhance their interactions with customers.\"\n",
+            "\n",
+            "risks = risk_atlas_nexus.identify_ai_tasks_from_usecases(\n",
+            "    usecases=[usecase],\n",
+            "    inference_engine=inference_engine,\n",
+            ")\n",
+            "\n",
+            "risks"
+         ]
+      }
+   ],
+   "metadata": {
+      "kernelspec": {
+         "display_name": "nexus",
+         "language": "python",
+         "name": "python3"
+      },
+      "language_info": {
+         "codemirror_mode": {
+            "name": "ipython",
+            "version": 3
+         },
+         "file_extension": ".py",
+         "mimetype": "text/x-python",
+         "name": "python",
+         "nbconvert_exporter": "python",
+         "pygments_lexer": "ipython3",
+         "version": "3.11.4"
+      }
    },
-   "file_extension": ".py",
-   "mimetype": "text/x-python",
-   "name": "python",
-   "nbconvert_exporter": "python",
-   "pygments_lexer": "ipython3",
-   "version": "3.11.11"
-  }
- },
- "nbformat": 4,
- "nbformat_minor": 2
+   "nbformat": 4,
+   "nbformat_minor": 2
 }